function New-ScriptFromTemplate {
    <#
        .SYNOPSIS
        Create a new advanced function from a template.

        .DESCRIPTION
        This function creates a new function from a template and saves it to a file with the name of the function.
        It takes values for the function's synopsis, description, and alias as parameters and populates comment-
        based help for the new function automatically.

        .PARAMETER Name
        The name of the new function to create. It is recommended to use ApprovedVerb-Noun for names.

        .PARAMETER Synopsis
        A synopsis of the new function.

        .PARAMETER Description
        A description of the new function.

        .PARAMETER Alias
        Optionally define an alias for the new function.

        .PARAMETER Path
        The path of the directory to save the new script in.

        .PARAMETER SkipValidation
        Optionally skip validation of the script name. This will not check for use of approved verbs or restricted characters.

        .EXAMPLE
        New-ScriptFromTemplate -Name "Get-Demo" -Synopsis "Get a demo." -Description "This function gets a demo." -Alias "Get-Sample"
<<<<<<< HEAD
=======

        .EXAMPLE
        New-ScriptFromTemplate -Verb Get -Noun Something
>>>>>>> 97784c51

    #>

    [CmdletBinding()]
    [Diagnostics.CodeAnalysis.SuppressMessageAttribute('PSUseShouldProcessForStateChangingFunctions', '', Justification = 'OK')]
    [Diagnostics.CodeAnalysis.SuppressMessageAttribute('PSAvoidUsingWriteHost', '', Justification = 'Making it pretty.')]
    [Alias('New-Script')]
    param (
        # The name of the new function.
        [Parameter(Mandatory, ParameterSetName = 'Named')]
        [string]
        $Name,

        # The verb to use for the function name.
        [Parameter(Mandatory, ParameterSetName = 'VerbNoun')]
        [string]
        $Verb,

        # The noun to use for the function name.
        [Parameter(Mandatory, ParameterSetName = 'VerbNoun')]
        [string]
        $Noun,

        # Optionally skip name validation checks.
        [Parameter()]
        [switch]
        $SkipValidation,

        # Synopsis of the new function.
        [Parameter()]
        [string]
        $Synopsis,

        # Description of the new function.
        [Parameter()]
        [string]
        $Description,

        # Optional alias for the new function.
        [Parameter()]
        [string]
        $Alias,

        # Path of the directory to save the new function in.
        [Parameter()]
        [string]
        $Path
    )

    if ($PSBoundParameters.ContainsKey('Verb') -and -not $SkipValidation -and $Verb -notin (Get-Verb).Verb) {
        Write-Warning "`"$Verb`" is not an approved verb. Please run `"Get-Verb`" to see a list of approved verbs."
        break
    }

    if ($PSBoundParameters.ContainsKey('Verb') -and $PSBoundParameters.ContainsKey('Noun')) {
        $Name = "$Verb-$Noun"
        Write-Host "Name: $Name."
    }

    if ($PSBoundParameters.ContainsKey('Name') -and -not $SkipValidation -and
        $Name -match '\w-\w' -and $Name.Split('-')[0] -notin (Get-Verb).Verb ) {
        Write-Warning "It looks like you are not using an approved verb: `"$($Name.Split('-')[0]).`" Please run `"Get-Verb`" to see a list of approved verbs."
    }

    # Set the script path and filename. Use current directory if no path specified.
    if (Test-Path -Path $Path -PathType Container) {
        $ScriptPath = [System.IO.Path]::Combine($Path, "$Name.ps1")
    } else {
        $ScriptPath = ".\$Name.ps1"
    }

    # Create the function builder string builder and function body string.
    $FunctionBuilder = [System.Text.StringBuilder]::New()
    $FunctionBody = @'
function New-Function {
    <#
        .SYNOPSIS
        __SYNOPSIS__

        .DESCRIPTION
        __DESCRIPTION__

        .PARAMETER Parameter1
        __PARAMETER1__

        .PARAMETER Parameter2
        __PARAMETER2__

        .EXAMPLE
        __EXAMPLE__

        .NOTES
        Author: Sam Erde
        Version: 0.0.1
        Modified: __DATE__
    #>

    [CmdletBinding()]
    __ALIAS__
    param (

    )

    begin {

    } # end begin block

    process {

    } # end process block

    end {

    } # end end block

} # end function New-Function
'@

    # Replace template placeholders with strings from parameter inputs.
    $FunctionBody = $FunctionBody -Replace 'New-Function', $Name
    $FunctionBody = $FunctionBody -Replace '__SYNOPSIS__', $Synopsis
    $FunctionBody = $FunctionBody -Replace '__DESCRIPTION__', $Description
    $FunctionBody = $FunctionBody -Replace '__DATE__', (Get-Date -Format 'yyyy-MM-dd')
    # Set an alias for the new function if one is given in parameters.
    if ($PSBoundParameters.ContainsKey('Alias')) {
        $FunctionBody = $FunctionBody -Replace '__ALIAS__', "[Alias(`'$Alias`')]"
    } else {
        $FunctionBody = $FunctionBody -Replace '__ALIAS__', ''
    }

    # Create the new file.
    [void]$FunctionBuilder.Append($FunctionBody)
    $FunctionBuilder.ToString() | Out-File -FilePath $ScriptPath -Encoding utf8 -Force

} # end function New-ScriptFromTemplate<|MERGE_RESOLUTION|>--- conflicted
+++ resolved
@@ -28,12 +28,9 @@
 
         .EXAMPLE
         New-ScriptFromTemplate -Name "Get-Demo" -Synopsis "Get a demo." -Description "This function gets a demo." -Alias "Get-Sample"
-<<<<<<< HEAD
-=======
 
         .EXAMPLE
         New-ScriptFromTemplate -Verb Get -Noun Something
->>>>>>> 97784c51
 
     #>
 
